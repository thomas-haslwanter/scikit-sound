--- conflicted
+++ resolved
@@ -1,12 +1,7 @@
 import sys
 import os
 myPath = os.path.dirname(os.path.abspath(__file__))
-<<<<<<< HEAD
 sys.path.insert(0, os.path.join(myPath, '..', '..'))
-# sys.path.insert(0, myPath + '/../')
-=======
-sys.path.insert(0, os.path.join(myPath, '..'))
->>>>>>> c63f4649
 
 from sksound import sounds 
 import unittest
