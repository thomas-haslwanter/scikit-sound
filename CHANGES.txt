v0.1.0, 19-Feb-2017 -- Initial release
v0.1.1, 20-Feb-2017 -- Make it compatible with Linux
v0.1.2, 20-Feb-2017 -- Update doc
v0.1.3, 20-Feb-2017 -- Add wav and mp3 to package
v0.1.4, 20-Feb-2017 -- sounddev replaced by pygame
v0.1.5, 15-Mar-2017 -- OSX fix
v0.1.6, 19-Mar-2017 -- update documentation
v0.1.7, 12-Apr-2017 -- fix bug when reading in a second file
v0.1.8, 12-Apr-2017 -- convert float input files to integer
<<<<<<< HEAD
v0.2.0, 23-Mar-2018 -- Eliminate the dependency on easygui
v0.2.2, 11-Mar-2019 -- Update the documentation
=======
v0.2.0, 23-March-2018 -- eliminate dependence on easygui
v0.2.1, 23-March-2018 -- path-problem with "misc.py" fixed
>>>>>>> c63f4649
<|MERGE_RESOLUTION|>--- conflicted
+++ resolved
@@ -7,10 +7,6 @@
 v0.1.6, 19-Mar-2017 -- update documentation
 v0.1.7, 12-Apr-2017 -- fix bug when reading in a second file
 v0.1.8, 12-Apr-2017 -- convert float input files to integer
-<<<<<<< HEAD
-v0.2.0, 23-Mar-2018 -- Eliminate the dependency on easygui
+v0.2.0, 23-Mar-2018 -- eliminate dependence on easygui
+v0.2.1, 23-Mar-2018 -- path-problem with "misc.py" fixed
 v0.2.2, 11-Mar-2019 -- Update the documentation
-=======
-v0.2.0, 23-March-2018 -- eliminate dependence on easygui
-v0.2.1, 23-March-2018 -- path-problem with "misc.py" fixed
->>>>>>> c63f4649
